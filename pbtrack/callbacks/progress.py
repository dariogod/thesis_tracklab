--- conflicted
+++ resolved
@@ -2,10 +2,6 @@
 import logging
 
 from typing import Any, Optional
-<<<<<<< HEAD
-=======
-
->>>>>>> 630df5d7
 from rich.progress import Progress
 from torch.utils.data import DataLoader
 from tqdm import tqdm
