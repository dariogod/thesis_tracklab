--- conflicted
+++ resolved
@@ -166,11 +166,7 @@
                 lineType=cv2.LINE_AA,
             )
         # kf bbox
-<<<<<<< HEAD
-        if is_prediction and self.cfg.prediction.draw_kf_bbox and hasattr(detection, 'track_bbox_pred_kf_ltwh') and detection.track_bbox_pred_kf_ltwh is not None:
-=======
         if is_prediction and self.cfg.prediction.draw_kf_bbox and hasattr(detection, 'track_bbox_pred_kf_ltwh') and not pd.isna(detection.track_bbox_pred_kf_ltwh):
->>>>>>> 15d9670a
             # FIXME kf bbox from tracklets that were not matched are not displayed
             bbox_kf_ltrb = clip_bbox_ltrb_to_img_dim(
                 round_bbox_coordinates(bbox_ltwh2ltrb(detection.track_bbox_pred_kf_ltwh)), patch.shape[1], patch.shape[0]
@@ -279,11 +275,7 @@
                 color_bg=(255, 255, 255),
             )
         # track state + hits + age
-<<<<<<< HEAD
-        if is_prediction and self.cfg.prediction.print_bbox_confidence and hasattr(detection, 'state') and hasattr(detection, 'hits') and hasattr(detection, 'age'):
-=======
         if is_prediction and self.cfg.prediction.print_bbox_confidence and is_matched:
->>>>>>> 15d9670a
             draw_text(
                 patch,
                 f"st={detection.state} | #d={detection.hits} | age={detection.age}",
@@ -299,11 +291,7 @@
             )
         # display_matched_with
         if is_prediction and self.cfg.prediction.display_matched_with:
-<<<<<<< HEAD
-            if hasattr(detection, 'matched_with') and detection.matched_with is not None:
-=======
             if hasattr(detection, 'matched_with') and is_matched:
->>>>>>> 15d9670a
                 draw_text(
                     patch,
                     f"{detection.matched_with[0]}|{detection.matched_with[1]:.2f}",
@@ -318,11 +306,7 @@
                 )
         # display_n_closer_tracklets_costs
         if is_prediction and self.cfg.prediction.display_n_closer_tracklets_costs > 0:
-<<<<<<< HEAD
-            if hasattr(detection, 'matched_with') and detection.matched_with is not None:
-=======
             if hasattr(detection, 'matched_with') and is_matched:
->>>>>>> 15d9670a
                 nt = self.cfg.prediction.display_n_closer_tracklets_costs
                 if "R" in detection.costs:
                     sorted_reid_costs = sorted(list(detection.costs["R"].items()), key=lambda x: x[1])
