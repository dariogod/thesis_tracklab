import logging
import os
import pandas as pd
import json
from pathlib import Path
from tqdm import tqdm
from tracklab.datastruct import TrackingDataset, TrackingSet
from tracklab.utils import xywh_to_ltwh
from tracklab.utils.progress import progress

log = logging.getLogger(__name__)


class SoccerNetGameState(TrackingDataset):
    def __init__(self,
                 dataset_path: str,
                 nvid: int = -1,
                 vids_dict: list = None,
                 *args, **kwargs):
        self.dataset_path = Path(dataset_path)
        assert self.dataset_path.exists(), f"'{self.dataset_path}' directory does not exist. Please check the path or download the dataset following the instructions here: https://github.com/SoccerNet/sn-game-state"

        train_set = load_set(self.dataset_path / "train", nvid, vids_dict.get("train", [])) if os.path.exists(self.dataset_path / "train") else None
        val_set = load_set(self.dataset_path / "validation", nvid, vids_dict.get("train", [])) if os.path.exists(self.dataset_path / "validation") else None
        challenge = load_set(self.dataset_path / "challenge", nvid, vids_dict.get("challenge", [])) if os.path.exists(self.dataset_path / "challenge") else None

        sets = {
            "train": train_set,
            "validation": val_set,
            "challenge": challenge
        }

        # We pass 'nvid=-1', 'vids_dict=None' because video subsampling is already done in the load_set function
        super().__init__(dataset_path, sets, nvid=-1, vids_dict=None, *args, **kwargs)

def extract_category(attributes):
    if attributes['role'] == 'goalkeeper':
        team = attributes['team']
        role = "goalkeeper"
        jersey_number = None
        if attributes['jersey'] is not None:
            jersey_number = int(attributes['jersey']) if attributes['jersey'].isdigit() else None
        category = f"{role}_{team}_{jersey_number}" if jersey_number is not None else f"{role}_{team}"
    elif attributes['role'] == "player":
        team = attributes['team']
        role = "player"
        jersey_number = None
        if attributes['jersey'] is not None:
            jersey_number = int(attributes['jersey']) if attributes['jersey'].isdigit() is not None else None
        category = f"{role}_{team}_{jersey_number}" if jersey_number is not None else f"{role}_{team}"
    elif attributes['role'] == "referee":
        team = None
        role = "referee"
        jersey_number = None
        # position = additional_info  # TODO no position for referee in json file (referee's position is not specified in the dataset)
        category = f"{role}"
    elif attributes['role'] == "ball":
        team = None
        role = "ball"
        jersey_number = None
        category = f"{role}"
    else:
        assert attributes['role'] == "other"
        team = None
        role = "other"
        jersey_number = None
        category = f"{role}"
    return category
    
    
def dict_to_df_detections(annotation_dict, categories_list):
    df = pd.DataFrame.from_dict(annotation_dict)

    annotations_pitch_camera = df.loc[df['supercategory'] != 'object']   # remove the rows with non-human categories
    
    df = df.loc[df['supercategory'] == 'object']        # remove the rows with non-human categories
    
    df['bbox_ltwh'] = df.apply(lambda row: xywh_to_ltwh([row['bbox_image']['x_center'], row['bbox_image']['y_center'], row['bbox_image']['w'], row['bbox_image']['h']]), axis=1)
    df['team'] = df.apply(lambda row: row['attributes']['team'], axis=1)
    df['role'] = df.apply(lambda row: row['attributes']['role'], axis=1)
    df['jersey_number'] = df.apply(lambda row: row['attributes']['jersey'], axis=1)
    df['position'] = None # df.apply(lambda row: row['attributes']['position'], axis=1)         for now there is no position in the json file
    df['category'] = df.apply(lambda row: extract_category(row['attributes']), axis=1)
    df['track_id'] = df['track_id'].astype(int)

    columns = ['id', 'image_id', 'track_id', 'bbox_ltwh', 'bbox_pitch', 'team', 'role', 'jersey_number', 'position', 'category']
    df = df[columns]
    
    video_level_categories = list(df['category'].unique())
    
    return df, annotations_pitch_camera, video_level_categories  

def read_json_file(file_path):
    with open(file_path, 'r') as file:
        file_json = json.load(file)
    return file_json

<<<<<<< HEAD
=======
def load_set_challenge(dataset_path):
    video_metadatas_list = []
    image_metadata_list = []
    image_gt_list = []
    image_counter = 0
    video_list = os.listdir(dataset_path)
    for video_folder in progress(sorted(video_list), desc=f"Loading SoccerNetGS challenge set videos"):
        video_folder_path = os.path.join(dataset_path, video_folder)
        if os.path.isdir(video_folder_path):
            img_folder_path = os.path.join(video_folder_path, 'img1')
            video_metadata = {
                'id': len(video_metadatas_list),
                'name': video_folder,
            }
            
            nframes = len(os.listdir(img_folder_path))
            img_metadata_df = pd.DataFrame({
                'frame': [i for i in range(0, nframes)],
                'id': [image_counter + i for i in range(0, nframes)],
                'video_id': len(video_metadatas_list),
                'file_path': [os.path.join(img_folder_path, f'{i:06d}.jpg') for i in
                              range(1, nframes + 1)],
            })
            
            image_gt_list.append(pd.DataFrame({
                'video_id': len(video_metadatas_list),
                'image_id': [image_counter + i for i in range(0, nframes)],
            }))
            video_metadatas_list.append(video_metadata)
            image_metadata_list.append(img_metadata_df)
            image_counter += nframes
    video_metadata = pd.DataFrame(video_metadatas_list)
    image_metadata = pd.concat(image_metadata_list, ignore_index=True)
    # detections = pd.DataFrame()
    detections = None
    image_gt = pd.concat(image_gt_list, ignore_index=True)
    return TrackingSet(
        video_metadata,
        image_metadata,
        detections,
        image_gt,
    )
>>>>>>> 22ba03f8

def load_set(dataset_path, nvid=-1, vids_filter_set=None):
    video_metadatas_list = []
    image_metadata_list = []
    annotations_pitch_camera_list = []
    detections_list = []
    categories_list = []
    image_gt_challenge = []
    split = os.path.basename(dataset_path)  # Get the split name from the dataset path
    video_list = os.listdir(dataset_path)

    if vids_filter_set is not None and len(vids_filter_set) > 0:
        missing_videos = set(vids_filter_set) - set(video_list)
        if missing_videos:
            log.warning(
                f"Warning: The following videos provided in config 'dataset.vids_dict' do not exist in {split} set: {missing_videos}")

        video_list = [video for video in video_list if video in vids_filter_set]
        
    if nvid > 0:
        video_list = video_list[:nvid]

    image_counter = 0
    person_counter = 0
    for video_folder in progress(sorted(video_list), desc=f"Loading SoccerNetGS '{split}' set videos"):

        video_folder_path = os.path.join(dataset_path, video_folder)
        if os.path.isdir(video_folder_path):
            if split == "challenge":
                img_folder_path = os.path.join(video_folder_path, 'img1')
                video_metadata = {
                    'id': len(video_metadatas_list),
                    'name': video_folder,
                }
                
                nframes = len(os.listdir(img_folder_path))
                
                image_gt_challenge.append(pd.DataFrame({
                    'video_id': len(video_metadatas_list),
                    'image_id': [image_counter + i for i in range(0, nframes)],
                }))
            else:
                # Read the gamestate.json file
                gamestate_path = os.path.join(video_folder_path, 'Labels-GameState.json')
                gamestate_data = read_json_file(gamestate_path)

                info_data = gamestate_data['info']
                images_data = gamestate_data['images']
                annotations_data = gamestate_data['annotations']
                categories_data = gamestate_data['categories']
                video_id = info_data.get("id", str(len(video_metadatas_list)+1))

                detections_df, annotation_pitch_camera_df, video_level_categories = dict_to_df_detections(annotations_data, categories_data)
                detections_df['person_id'] = detections_df['track_id'] - 1 + person_counter
                # detections_df['image_id'] = detections_df['image_id'] - 1 + image_counter
                detections_df['video_id'] = video_id
                detections_df['visibility'] = 1
                detections_list.append(detections_df)

                # Append video metadata
                nframes = int(info_data.get('seq_length', 0))
                video_metadata = {
                    'id': video_id,
                    'name': info_data.get('name', ''),
                    'nframes': nframes,
                    'frame_rate': int(info_data.get('frame_rate', 0)),
                    'seq_length': nframes,
                    'im_width': int(images_data[0].get('width', 0)),
                    'im_height': int(images_data[0].get('height', 0)),
                    'game_id': int(info_data.get('gameID', 0)),
                    'action_position': int(info_data.get('action_position', 0)),
                    'action_class': info_data.get('action_class', ''),
                    'visibility': info_data.get('visibility', ''),
                    'clip_start': int(info_data.get('clip_start', 0)),
                    'game_time_start': info_data.get('game_time_start', '').split(' - ')[1],
                    # Remove the half period index
                    'game_time_stop': info_data.get('game_time_stop', '').split(' - ')[1],  # Remove the half period index 
                    'clip_stop': int(info_data.get('clip_stop', 0)),
                    'num_tracklets': int(info_data.get('num_tracklets', 0)),
                    'half_period_start': int(info_data.get('game_time_start', '').split(' - ')[0]),
                    # Add the half period start column
                    'half_period_stop': int(info_data.get('game_time_stop', '').split(' - ')[0]),
                    # Add the half period stop column
                }

<<<<<<< HEAD
=======
            # Append video metadata
            nframes = int(info_data.get('seq_length', 0))
            video_metadata = {
                'id': video_id,
                'name': info_data.get('name', ''),
                'nframes': nframes,
                'frame_rate': int(info_data.get('frame_rate', 0)),
                'seq_length': nframes,
                'im_width': int(images_data[0].get('width', 0)),
                'im_height': int(images_data[0].get('height', 0)),
                'game_id': int(info_data.get('gameID', 0)),
                'action_position': int(info_data.get('action_position', 0)),
                'action_class': info_data.get('action_class', ''),
                'visibility': info_data.get('visibility', ''),
                'clip_start': int(info_data.get('clip_start', 0)),
                'game_time_start': info_data.get('game_time_start', ' - ').split(' - ')[1],
                # Remove the half period index
                'game_time_stop': info_data.get('game_time_stop', ' - ').split(' - ')[1],  # Remove the half period index
                'clip_stop': int(info_data.get('clip_stop', 0)),
                'num_tracklets': int(info_data.get('num_tracklets', 0)),
                'half_period_start': int(info_data.get('game_time_start', '0 - ').split(' - ')[0]),
                # Add the half period start column
                'half_period_stop': int(info_data.get('game_time_stop', '0 - ').split(' - ')[0]),
                # Add the half period stop column
            }

            categories_list += video_level_categories
>>>>>>> 22ba03f8


            
            if split == "challenge":
                img_metadata_df = pd.DataFrame({
                    'frame': [i for i in range(0, nframes)],
                    'id': [image_counter + i for i in range(0, nframes)],
                    'video_id': len(video_metadatas_list),
                    'file_path': [os.path.join(img_folder_path, f'{i:06d}.jpg') for i in
                                range(1, nframes + 1)],
                })
            else:
                categories_list += video_level_categories
                img_folder_path = os.path.join(video_folder_path, info_data.get('im_dir', 'img1'))
                img_metadata_df = pd.DataFrame({
                    'frame': [i for i in range(0, nframes)],
                    'id': [i['image_id'] for i in images_data],
                    # 'id': [image_counter + i for i in range(0, nframes)],
                    'video_id': video_id,
                    'file_path': [os.path.join(img_folder_path, i['file_name']) for i in
                                images_data],
                    'is_labeled': [i['is_labeled'] for i in images_data],
                })
                # extract the camera parameters
                # img_metadata_df = pd.DataFrame.merge(img_metadata_df, video_camera_df, left_on='id', right_on='image_id')
                # img_metadata_df = img_metadata_df.drop(columns=['image_id'])

                person_counter += len(detections_df['track_id'].unique())
                annotation_pitch_camera_df["video_id"] = video_id
                annotations_pitch_camera_list.append(annotation_pitch_camera_df)
            
            # Append video metadata
            video_metadatas_list.append(video_metadata)
            
            # Append image metadata
            image_metadata_list.append(img_metadata_df)
            image_counter += nframes

    if split == "challenge":
        video_metadata = pd.DataFrame(video_metadatas_list)
        image_metadata = pd.concat(image_metadata_list, ignore_index=True)
        detections = None
        image_gt = pd.concat(image_gt_challenge, ignore_index=True)
    else:
        categories_list = [{'id': i + 1, 'name': category, 'supercategory': 'person'} for i, category in
                        enumerate(sorted(set(categories_list)))]

        # Assign the categories to the video metadata  # TODO at dataset level?
        for video_metadata in video_metadatas_list:
            video_metadata['categories'] = categories_list

        # Concatenate dataframes
        video_metadata = pd.DataFrame(video_metadatas_list)
        image_metadata = pd.concat(image_metadata_list, ignore_index=True)
        detections = pd.concat(detections_list, ignore_index=True)

        # add camera parameters and pitch as ground truth
        pitch_camera = pd.concat(annotations_pitch_camera_list, ignore_index=True)
        pitch_gt = (pitch_camera[["image_id", "video_id", "lines"]]
                    [pitch_camera.supercategory=="pitch"].set_index("image_id", drop=True))
        camera_gt = (pitch_camera[["image_id", "parameters", "relative_mean_reproj", "accuracy@5"]]
                    [pitch_camera.supercategory=="camera"].set_index("image_id", drop=True))
        image_gt = pitch_gt.join(camera_gt)

        # Add category id to detections
        category_to_id = {category['name']: category['id'] for category in categories_list}
        detections['category_id'] = detections['category'].apply(lambda x: category_to_id[x])

        # Set 'id' column as the index in the detections and image dataframe
        detections['id'] = detections.index

        detections.set_index("id", drop=False, inplace=True)
        image_metadata.set_index("id", drop=False, inplace=True)
        video_metadata.set_index("id", drop=False, inplace=True)


        # Reorder columns in dataframes
        video_metadata_columns = ['name', 'nframes', 'frame_rate', 'seq_length', 'im_width', 'im_height', 'game_id', 'action_position',
                                'action_class', 'visibility', 'clip_start', 'game_time_start', 'clip_stop', 'game_time_stop',
                                'num_tracklets',
                                'half_period_start', 'half_period_stop', 'categories']
        video_metadata_columns.extend(set(video_metadata.columns) - set(video_metadata_columns))
        video_metadata = video_metadata[video_metadata_columns]
        image_metadata_columns = ['video_id', 'frame', 'file_path', 'is_labeled']
        image_metadata_columns.extend(set(image_metadata.columns) - set(image_metadata_columns))
        image_metadata = image_metadata[image_metadata_columns]
        detections_column_ordered = ['image_id', 'video_id', 'track_id', 'person_id', 'bbox_ltwh', 'visibility']
        detections_column_ordered.extend(set(detections.columns) - set(detections_column_ordered))
        detections = detections[detections_column_ordered]
        detections['bbox_conf'] = 1

    return TrackingSet(
        video_metadata,
        image_metadata,
        detections,
        image_gt,
    )<|MERGE_RESOLUTION|>--- conflicted
+++ resolved
@@ -95,51 +95,6 @@
         file_json = json.load(file)
     return file_json
 
-<<<<<<< HEAD
-=======
-def load_set_challenge(dataset_path):
-    video_metadatas_list = []
-    image_metadata_list = []
-    image_gt_list = []
-    image_counter = 0
-    video_list = os.listdir(dataset_path)
-    for video_folder in progress(sorted(video_list), desc=f"Loading SoccerNetGS challenge set videos"):
-        video_folder_path = os.path.join(dataset_path, video_folder)
-        if os.path.isdir(video_folder_path):
-            img_folder_path = os.path.join(video_folder_path, 'img1')
-            video_metadata = {
-                'id': len(video_metadatas_list),
-                'name': video_folder,
-            }
-            
-            nframes = len(os.listdir(img_folder_path))
-            img_metadata_df = pd.DataFrame({
-                'frame': [i for i in range(0, nframes)],
-                'id': [image_counter + i for i in range(0, nframes)],
-                'video_id': len(video_metadatas_list),
-                'file_path': [os.path.join(img_folder_path, f'{i:06d}.jpg') for i in
-                              range(1, nframes + 1)],
-            })
-            
-            image_gt_list.append(pd.DataFrame({
-                'video_id': len(video_metadatas_list),
-                'image_id': [image_counter + i for i in range(0, nframes)],
-            }))
-            video_metadatas_list.append(video_metadata)
-            image_metadata_list.append(img_metadata_df)
-            image_counter += nframes
-    video_metadata = pd.DataFrame(video_metadatas_list)
-    image_metadata = pd.concat(image_metadata_list, ignore_index=True)
-    # detections = pd.DataFrame()
-    detections = None
-    image_gt = pd.concat(image_gt_list, ignore_index=True)
-    return TrackingSet(
-        video_metadata,
-        image_metadata,
-        detections,
-        image_gt,
-    )
->>>>>>> 22ba03f8
 
 def load_set(dataset_path, nvid=-1, vids_filter_set=None):
     video_metadatas_list = []
@@ -199,34 +154,6 @@
                 detections_df['visibility'] = 1
                 detections_list.append(detections_df)
 
-                # Append video metadata
-                nframes = int(info_data.get('seq_length', 0))
-                video_metadata = {
-                    'id': video_id,
-                    'name': info_data.get('name', ''),
-                    'nframes': nframes,
-                    'frame_rate': int(info_data.get('frame_rate', 0)),
-                    'seq_length': nframes,
-                    'im_width': int(images_data[0].get('width', 0)),
-                    'im_height': int(images_data[0].get('height', 0)),
-                    'game_id': int(info_data.get('gameID', 0)),
-                    'action_position': int(info_data.get('action_position', 0)),
-                    'action_class': info_data.get('action_class', ''),
-                    'visibility': info_data.get('visibility', ''),
-                    'clip_start': int(info_data.get('clip_start', 0)),
-                    'game_time_start': info_data.get('game_time_start', '').split(' - ')[1],
-                    # Remove the half period index
-                    'game_time_stop': info_data.get('game_time_stop', '').split(' - ')[1],  # Remove the half period index 
-                    'clip_stop': int(info_data.get('clip_stop', 0)),
-                    'num_tracklets': int(info_data.get('num_tracklets', 0)),
-                    'half_period_start': int(info_data.get('game_time_start', '').split(' - ')[0]),
-                    # Add the half period start column
-                    'half_period_stop': int(info_data.get('game_time_stop', '').split(' - ')[0]),
-                    # Add the half period stop column
-                }
-
-<<<<<<< HEAD
-=======
             # Append video metadata
             nframes = int(info_data.get('seq_length', 0))
             video_metadata = {
@@ -253,8 +180,6 @@
                 # Add the half period stop column
             }
 
-            categories_list += video_level_categories
->>>>>>> 22ba03f8
 
 
             
